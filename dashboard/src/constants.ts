--- conflicted
+++ resolved
@@ -15,11 +15,6 @@
 }
 
 export const latestSchemaVersion = "1.2.1";
-<<<<<<< HEAD
-export const SubgraphBaseUrl = "https://api.thegraph.com/subgraphs/name/";
-=======
-
->>>>>>> 0fbf9926
 export const PoolName: Record<string, string> = {
   EXCHANGE: "liquidityPool",
   LENDING: "market",
@@ -34,11 +29,7 @@
   EXCHANGE: "dexAmmProtocols",
   LENDING: "lendingProtocols",
   YIELD: "yieldAggregators",
-<<<<<<< HEAD
-};
-=======
 }
->>>>>>> 0fbf9926
 export interface Schema {
   entities: string[];
   entitiesData: { [x: string]: { [x: string]: string } };
@@ -47,45 +38,16 @@
   events: string[];
   protocolFields: { [x: string]: string };
 }
-<<<<<<< HEAD
-export const ProtocolsToQuery: { [name: string]: { [network: string]: { URL: string; deploymentId: string } } } = {
-  aaveV2: {
-    mainnet: {
-      URL: "https://api.thegraph.com/subgraphs/name/messari/aave-v2-ethereum",
-      deploymentId: "QmPKdZkohKnLR6dAGrxwfQkkaXULkd1fPK9QTjNRn9WNFu",
-    },
-=======
-export const ProtocolsToQuery: {[name: string]: {[network: string]: {URL: string, deploymentId: string}}} = {
+export const ProtocolsToQuery: { [name: string]: { [network: string]: { URL: string, deploymentId: string } } } = {
   aaveV2: {
     mainnet: {
       URL: "https://api.thegraph.com/subgraphs/name/messari/aave-v2-ethereum",
       deploymentId: "QmPKdZkohKnLR6dAGrxwfQkkaXULkd1fPK9QTjNRn9WNFu"
     }
->>>>>>> 0fbf9926
   },
   abracadabra: {
     mainnet: {
       URL: "https://api.thegraph.com/subgraphs/name/messari/abracadabra-money",
-<<<<<<< HEAD
-      deploymentId: "QmdPcV35TaQif8pD3Ndg1X85xBzSeZgYuBFayuRJxTeq4C",
-    },
-    avalanche: {
-      URL: "https://api.thegraph.com/subgraphs/name/messari/abracadabra-money-avalanche",
-      deploymentId: "QmTzEJdARYXsxVP58yDjhT2BAR5qwcF233hYfqGVqEdi5p",
-    },
-    bsc: {
-      URL: "https://api.thegraph.com/subgraphs/name/messari/abracadabra-money-bsc",
-      deploymentId: "QmNqi3ZwSqNF7rkDMLiVWD8an4A8T4XTudn4dK24P9AErE",
-    },
-    arbitrum: {
-      URL: "https://api.thegraph.com/subgraphs/name/messari/abracadabra-money-arbitrum",
-      deploymentId: "QmPk2MpWZKf8eJ9cnxNQobSvPfXKdHgmB1YysdFuk36oEf",
-    },
-    fantom: {
-      URL: "https://api.thegraph.com/subgraphs/name/messari/abracadabra-money-fantom",
-      deploymentId: "QmSnfGfnusd3S7Kj5xDkyFYf8y4jkCdwZWcc8p82eFmpo5",
-    },
-=======
       deploymentId: "QmdPcV35TaQif8pD3Ndg1X85xBzSeZgYuBFayuRJxTeq4C"
     },
     avalanche: {
@@ -104,23 +66,10 @@
       URL: "https://api.thegraph.com/subgraphs/name/messari/abracadabra-money-fantom",
       deploymentId: "QmSnfGfnusd3S7Kj5xDkyFYf8y4jkCdwZWcc8p82eFmpo5"
     }
->>>>>>> 0fbf9926
   },
   balancerV2: {
     mainnet: {
       URL: "https://api.thegraph.com/subgraphs/name/messari/balancer-v2-ethereum",
-<<<<<<< HEAD
-      deploymentId: "QmZUDx895H1uSDDKok5J4ktTfEbRgo3XAz1zDH7aG7q9JZ",
-    },
-    arbitrum: {
-      URL: "https://api.thegraph.com/subgraphs/name/messari/balancer-v2-arbitrum",
-      deploymentId: "QmNiM2TPYsHbW82q5rWtguVkHEjnronwHkH4PqnwXrMah2",
-    },
-    matic: {
-      URL: "https://api.thegraph.com/subgraphs/name/messari/balancer-v2-polygon",
-      deploymentId: "QmVvVTqrCWWMZC2Tz9J4niDYxEdJELBz5QgBq78ALmvE3J",
-    },
-=======
       deploymentId: "QmZUDx895H1uSDDKok5J4ktTfEbRgo3XAz1zDH7aG7q9JZ"
     },
     arbitrum: {
@@ -131,86 +80,42 @@
       URL: "https://api.thegraph.com/subgraphs/name/messari/balancer-v2-polygon",
       deploymentId: "QmVvVTqrCWWMZC2Tz9J4niDYxEdJELBz5QgBq78ALmvE3J"
     }
->>>>>>> 0fbf9926
   },
   bastion: {
     aurora: {
       URL: "https://api.thegraph.com/subgraphs/name/messari/bastion-protocol-aurora",
-<<<<<<< HEAD
-      deploymentId: "QmNMx5UfvRkQ7C9GKGtXTkckiaCTdZgsz2KZ2M4CGzC9L5",
-    },
-=======
       deploymentId: "QmNMx5UfvRkQ7C9GKGtXTkckiaCTdZgsz2KZ2M4CGzC9L5"
     }
->>>>>>> 0fbf9926
   },
   moonwell: {
     moonriver: {
       URL: "https://api.thegraph.com/subgraphs/name/messari/moonwell-moonriver",
-<<<<<<< HEAD
-      deploymentId: "QmVVhi2nSSQWPRVS5x5yrSocp1DQfsCbcBAXjDskVGW8Rc",
-    },
-  },
-  apeswap: {
-    matic: {
-      URL: "https://api.thegraph.com/subgraphs/name/messari/apeswap-polygon",
-      deploymentId: "QmXMrsAYW36VJrouMF7pbmqqMKjxXdxHya7xdF11oVMAmn",
-    },
-    bsc: {
-      URL: "https://api.thegraph.com/subgraphs/name/messari/apeswap-bsc",
-      deploymentId: "QmcV6vnFKUYxKyZ6EePtyLp3A3n4bqRhfyxR1ihN5sT1yr",
-    },
-  },
-  uniswapV2: {
-    mainnet: {
-      URL: "https://api.thegraph.com/subgraphs/name/messari/uniswap-v2",
-      deploymentId: "QmbGu3LzNxQDs8JBMGjedPptTTupYFRdSM6ipvM8yYdWV6",
-    },
-  },
-  uniswapV3: {
-    mainnet: {
-      URL: "https://api.thegraph.com/subgraphs/name/messari/uniswap-v3",
-      deploymentId: "QmSwV6kzC4ft5kQExmmuKxcySaaFmh3ogqz4D7TRoB3eWU",
-    },
-    matic: {
-      URL: "https://api.thegraph.com/subgraphs/name/messari/uniswap-v3-polygon",
-      deploymentId: "QmTLLZi4geJMRxUAh2JYM7d6Bh4q1rmosyNMzRq3V6PZw2",
-    },
-    optimism: {
-      URL: "https://api.thegraph.com/subgraphs/name/messari/uniswap-v3-optimism",
-      deploymentId: "QmbEHGRmQvjdqYLw4LTUQwoCtftaBDSf1eZmbzJAEdjkSa",
-    },
-    arbitrum: {
-      URL: "https://api.thegraph.com/subgraphs/name/messari/uniswap-v3-arbitrum",
-      deploymentId: "QmRtrxZzJcJXbkQWDsoZtdjwPaMLk5GrzMdsQBik6QcLSQ",
-    },
-=======
       deploymentId: "QmVVhi2nSSQWPRVS5x5yrSocp1DQfsCbcBAXjDskVGW8Rc"
     }
   },
   apeswap: {
     matic: {
-      URL:"https://api.thegraph.com/subgraphs/name/messari/apeswap-polygon", 
+      URL: "https://api.thegraph.com/subgraphs/name/messari/apeswap-polygon",
       deploymentId: "QmXMrsAYW36VJrouMF7pbmqqMKjxXdxHya7xdF11oVMAmn"
     },
     bsc: {
-      URL:"https://api.thegraph.com/subgraphs/name/messari/apeswap-bsc", 
+      URL: "https://api.thegraph.com/subgraphs/name/messari/apeswap-bsc",
       deploymentId: "QmcV6vnFKUYxKyZ6EePtyLp3A3n4bqRhfyxR1ihN5sT1yr"
     }
   },
   uniswapV2: {
     mainnet: {
-      URL:"https://api.thegraph.com/subgraphs/name/messari/uniswap-v2", 
+      URL: "https://api.thegraph.com/subgraphs/name/messari/uniswap-v2",
       deploymentId: "QmbGu3LzNxQDs8JBMGjedPptTTupYFRdSM6ipvM8yYdWV6"
     }
   },
   uniswapV3: {
     mainnet: {
-      URL:"https://api.thegraph.com/subgraphs/name/messari/uniswap-v3", 
+      URL: "https://api.thegraph.com/subgraphs/name/messari/uniswap-v3",
       deploymentId: "QmSwV6kzC4ft5kQExmmuKxcySaaFmh3ogqz4D7TRoB3eWU"
     },
     matic: {
-      URL:"https://api.thegraph.com/subgraphs/name/messari/uniswap-v3-polygon", 
+      URL: "https://api.thegraph.com/subgraphs/name/messari/uniswap-v3-polygon",
       deploymentId: "QmTLLZi4geJMRxUAh2JYM7d6Bh4q1rmosyNMzRq3V6PZw2"
     },
     optimism: {
@@ -221,85 +126,47 @@
       URL: "https://api.thegraph.com/subgraphs/name/messari/uniswap-v3-arbitrum",
       deploymentId: "QmRtrxZzJcJXbkQWDsoZtdjwPaMLk5GrzMdsQBik6QcLSQ"
     }
->>>>>>> 0fbf9926
   },
   compound: {
     mainnet: {
       URL: "https://api.thegraph.com/subgraphs/name/messari/compound-ethereum",
-<<<<<<< HEAD
-      deploymentId: "QmPZR3KQgkEPkjjCSVq7RQyvNhQSW2jwcZwYUALKMoaLxK",
-    },
-=======
       deploymentId: "QmPZR3KQgkEPkjjCSVq7RQyvNhQSW2jwcZwYUALKMoaLxK"
     }
->>>>>>> 0fbf9926
   },
   liquity: {
     mainnet: {
       URL: "https://api.thegraph.com/subgraphs/name/messari/liquity-ethereum",
-<<<<<<< HEAD
-      deploymentId: "QmVDFFSB6nqkCJ19AyczAL3frYh6dhBQCenGwZJ72tfgeQ",
-    },
-=======
       deploymentId: "QmVDFFSB6nqkCJ19AyczAL3frYh6dhBQCenGwZJ72tfgeQ"
     }
->>>>>>> 0fbf9926
   },
   makerDAO: {
     mainnet: {
       URL: "https://api.thegraph.com/subgraphs/name/messari/makerdao-ethereum",
-<<<<<<< HEAD
-      deploymentId: "QmdJ7JGffDF6swMrpuiEwYKVsGaXp2tpBxDoNBMVgmAy4H",
-    },
-=======
       deploymentId: "QmdJ7JGffDF6swMrpuiEwYKVsGaXp2tpBxDoNBMVgmAy4H"
     }
->>>>>>> 0fbf9926
   },
   beltFinance: {
     bsc: {
       URL: "https://api.thegraph.com/subgraphs/name/messari/belt-finance-bsc",
-<<<<<<< HEAD
-      deploymentId: "QmdoipvDfXNshvPewRvaEqdmQKYVH7DWYW1uPuaodCNhWs",
-    },
-=======
       deploymentId: "QmdoipvDfXNshvPewRvaEqdmQKYVH7DWYW1uPuaodCNhWs"
     }
->>>>>>> 0fbf9926
   },
   stakeDAO: {
     mainnet: {
       URL: "https://api.thegraph.com/subgraphs/name/messari/stake-dao",
-<<<<<<< HEAD
-      deploymentId: "QmdBGfW7ZrUchQz5Y2YgZjxr2Va2XYKoGvvjfa9YAsxMoV",
-    },
-=======
       deploymentId: "QmdBGfW7ZrUchQz5Y2YgZjxr2Va2XYKoGvvjfa9YAsxMoV"
     }
->>>>>>> 0fbf9926
   },
   tokemak: {
     mainnet: {
       URL: "https://api.thegraph.com/subgraphs/name/messari/tokemak",
-<<<<<<< HEAD
-      deploymentId: "QmQ88aVYtNzykXXWrEZHrkgDLYQqRDV7EyWE2dSUprL6Pc",
-    },
-=======
       deploymentId: "QmQ88aVYtNzykXXWrEZHrkgDLYQqRDV7EyWE2dSUprL6Pc"
     }
->>>>>>> 0fbf9926
   },
   yearnV2: {
     mainnet: {
       URL: "https://api.thegraph.com/subgraphs/name/messari/yearn-v2-ethereum",
-<<<<<<< HEAD
-      deploymentId: "QmTNeYLvyLHSpTh1bdCmdQAbzUa2gTuvkT3XafcssWbSdi",
-    },
-  },
-};
-=======
       deploymentId: "QmTNeYLvyLHSpTh1bdCmdQAbzUa2gTuvkT3XafcssWbSdi"
     }
   }
-}
->>>>>>> 0fbf9926
+}