--- conflicted
+++ resolved
@@ -1,117 +1,3 @@
-<<<<<<< HEAD
-import { Paper, Table, TableBody, TableCell, TableContainer, TableRow } from "@mui/material";
-import { convertTokenDecimals } from "./ProtocolDashboard";
-
-function checkValueFalsey(value: any, schemaName: string, entityField: string, issues: {message: string, type: string}[]): {message: string, type: string} | undefined {
-    if (value === null || value === '0'  || value === '') {
-        const message = schemaName + "-" + entityField + " is " + value + ". Verify that this value is correct";
-        if (issues.filter(x => x.message === message).length === 0) {
-            return({message, type: "VAL"});
-        } else {
-            return undefined;
-        }
-    }
-}
-
-function SchemaTable(
-    entityData: {[x: string]: any},
-    schemaName: string,
-    setWarning: React.Dispatch<React.SetStateAction<{message: string, type: string}[]>>,
-    dataFields: {[x: string]: string},
-    warning: {message: string, type: string}[]
-) {
-
-    const issues: {message: string, type: string}[] = warning;
-
-    if (!entityData) {
-        return null;
-    }
-    let schema = [];
-    try {
-        schema = Object.keys(entityData).map((entityField: string) => {
-            console.log('ENTITY FIELD', entityField)
-            if (entityField === '__typename') {
-                return null;
-            }
-            let value = entityData[entityField];
-            const issueReturned = checkValueFalsey(value, schemaName, entityField, issues);
-            if (issueReturned) {
-                issues.push(issueReturned);
-            }
-            if (typeof(value) === 'boolean') {
-                if (value) {
-                    value = 'True';
-                } else {
-                    value = 'False';
-                }
-            }
-            if (!isNaN(parseFloat(value)) && !Array.isArray(value) && (dataFields[entityField].includes('Int') || dataFields[entityField].includes('Decimal') || dataFields[entityField].includes('umber'))) {
-                value = parseFloat(value).toFixed(2);
-            }
-            if (entityField === "outputTokenSupply") {
-                value = convertTokenDecimals(value, entityData.outputToken.decimals).toString();
-                const issueReturned = checkValueFalsey(value, schemaName, entityField, issues);
-                if (issueReturned) {
-                    issues.push(issueReturned);
-                }
-            }
-            if (entityField === 'inputTokenBalances') {
-                // if array 
-                const decimalMapped = entityData[entityField].map((val: string, idx: number) => {
-                    const issueReturned = checkValueFalsey(val, schemaName, entityField + ' [' + idx + ']', issues);
-                    if (issueReturned) {
-                        issues.push(issueReturned);
-                    }
-                    return convertTokenDecimals(val, entityData.inputTokens[idx].decimals).toString();
-                });
-                value = '[ ' + decimalMapped.join(", ") + " ]"
-            } else if (entityField === 'inputTokenBalance') {
-                value = convertTokenDecimals(value, entityData.inputToken.decimals);
-                const issueReturned = checkValueFalsey(value, schemaName, entityField, issues);
-                if (issueReturned) {
-                    issues.push(issueReturned);
-                }
-            } else if (typeof(value) === 'object' || Array.isArray(value)) {
-                console.log(entityField, entityData[entityField], 2)
-                value = JSON.stringify(value);
-                value = value.split(", ").join(",").split(',').join(', ');
-            }
-
-            console.log(entityField, entityData[entityField], typeof(entityData[entityField]), value)
-            return (
-                <TableRow key={entityField}>
-                    <TableCell component="th" scope="row" style={{minWidth: "30vw"}}>
-                        {entityField}: <b>{dataFields[entityField]}</b>
-                    </TableCell>
-                    <TableCell align="right" style={{maxWidth: "60vw"}}>
-                        {value}
-                    </TableCell>
-                </TableRow>);
-        })
-    } catch(err) {
-        if (err instanceof Error) {
-          console.log('CATCH,', Object.keys(err), Object.values(err), err)
-          return <h3>JAVASCRIPT ERROR {err.message}</h3>
-    
-        } else {
-          return <h3>JAVASCRIPT ERROR</h3>
-        }
-    }
-    
-    if (issues.length > 0) {
-        setWarning(issues);
-    }
-
-    return (<>
-        <h3 style={{textAlign: "center"}}>{schemaName}:</h3>
-        <TableContainer component={Paper} sx={{justifyContent:"center", display:"flex", alignItems:"center"}}>
-            <Table sx={{ maxWidth: 800 }} aria-label="simple table">
-                <TableBody>
-                {schema}
-                </TableBody>
-            </Table>
-        </TableContainer></>);
-=======
 import { Paper, Table, TableBody, TableCell, TableContainer, TableRow, Typography } from "@mui/material";
 import { convertTokenDecimals } from "../utils";
 
@@ -373,7 +259,6 @@
       </TableContainer>
     </>
   );
->>>>>>> 8a8f303a
 }
 
 export default SchemaTable;