--- conflicted
+++ resolved
@@ -99,11 +99,7 @@
                   continue;
                 }
               } catch (err) {
-<<<<<<< HEAD
                 console.error('ERR - COULD NOT GET MINTED TOKEN DECIMALS', err)
-=======
-                console.log('ERR - COULD NOT GET MINTED TOKEN DECIMALS', err)
->>>>>>> 45acc39a
               }
               if (!dataFields[dataFieldKey]) {
                 dataFields[dataFieldKey] = [{ value: value, date: Number(entityInstance.timestamp) }];
@@ -128,17 +124,12 @@
 
       // For each entity field/key in the dataFields object, create a chart and tableChart component
       // If the sum of all values for a chart is 0, display a warning that the entity is not properly collecting data
-<<<<<<< HEAD
-      console.log("df", dataFields)
-=======
->>>>>>> 45acc39a
       return (<>
         <h2 style={{ borderTop: "black 2px solid", width: "100%" }}>ENTITY: {entityName}</h2>
         <Grid key={entityName} container>{
           Object.keys(dataFields).map((field: string) => {
             // The following checks if the field is required or can be null
             const fieldName = field.split(' [')[0];
-<<<<<<< HEAD
             if (entitiesData[entityName][fieldName]) {
               const schemaFieldTypeString = entitiesData[entityName][fieldName]?.split("");
               if (schemaFieldTypeString[schemaFieldTypeString?.length - 1] !== '!') {
@@ -147,14 +138,6 @@
             }
             const label = entityName + '-' + field;
             if (issues.filter(x => x.message === label && x.type === "SUM").length === 0 && dataFieldMetrics[field]?.sum === 0) {
-=======
-            const schemaFieldTypeString = entitiesData[entityName][fieldName].split("");
-            if (schemaFieldTypeString[schemaFieldTypeString.length - 1] !== '!') {
-              // return null;
-            }
-            const label = entityName + '-' + field;
-            if (issues.filter(x => x.message === label && x.type === "SUM").length === 0 && dataFieldMetrics[field].sum === 0) {
->>>>>>> 45acc39a
               // Create a warning for the 0 sum of all snapshots for this field
               issues.push({ type: "SUM", message: label });
             }
